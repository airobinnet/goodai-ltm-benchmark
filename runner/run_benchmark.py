--- conflicted
+++ resolved
@@ -18,10 +18,7 @@
 from model_interfaces.interface import ChatSession
 from model_interfaces.gpt_interface import GPTChatSession
 from model_interfaces.langchain_agent import LangchainAgent, LangchainMemType
-<<<<<<< HEAD
 from model_interfaces.ltm_agent_3 import LTMAgent3
-=======
->>>>>>> d388ddf9
 from model_interfaces.ltm_agent_wrapper import LTMAgentWrapper
 from model_interfaces.memgpt_interface import MemGPTChatSession
 from model_interfaces.ts_gpt_interface import TimestampGPTChatSession
@@ -64,12 +61,8 @@
         return LTMAgent1(model="gpt-4-1106-preview", **kwargs)
     elif name == "ltm_agent_2":
         return LTMAgent2(model="gpt-4-1106-preview", **kwargs)
-<<<<<<< HEAD
     elif name == "ltm_agent_3":
         return LTMAgent3(model="gpt-4-1106-preview", **kwargs)
-=======
-
->>>>>>> d388ddf9
     elif name == "goodai_ltm_agent_1":
         return LTMAgentWrapper(model="gpt-4-1106-preview",
                                variant=LTMAgentVariant.QG_JSON_USER_INFO, **kwargs)
