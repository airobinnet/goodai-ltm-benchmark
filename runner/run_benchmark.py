--- conflicted
+++ resolved
@@ -89,12 +89,7 @@
 
 
 def generate_test_examples(
-<<<<<<< HEAD
-    loaded_yaml, max_message_tokens: Optional[int] = None, pass_default: bool = False,
-    force_regenerate: bool = False
-=======
-    loaded_yaml, max_message_size: int, pass_default: bool = False,
->>>>>>> 45dc31f0
+    loaded_yaml, max_message_size: int, pass_default: bool = False, force_regenerate: bool = False
 ) -> list[TestExample]:
     run_name = loaded_yaml["config"]["run_name"]
     test_definitions = gather_testdef_files(run_name)
