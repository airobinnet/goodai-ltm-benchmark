--- conflicted
+++ resolved
@@ -3,11 +3,6 @@
 import logging
 import re
 import time
-<<<<<<< HEAD
-import uuid
-from dataclasses import dataclass
-=======
->>>>>>> 45dc31f0
 from typing import List, Callable, Optional
 from goodai.ltm.mem.auto import AutoTextMemory
 from goodai.ltm.mem.base import RetrievedMemory
